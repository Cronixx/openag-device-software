--- conflicted
+++ resolved
@@ -17,11 +17,8 @@
     iot = {}
     resource = {}
     connect = {}
-<<<<<<< HEAD
     upgrade = {}
-=======
     lock = threading.RLock()
->>>>>>> 50cddf2d
 
     def __str__(self):
         return "State(device={}, environment={}, recipe={}, peripherals={}, controllers={}, iot={}, resource={}, connect={}, upgrade={})".format(
